--- conflicted
+++ resolved
@@ -467,23 +467,17 @@
                         
                         // 🔹 Clear only the notes field - checkmarks remain
                         workoutNotes = ""
-<<<<<<< HEAD
-=======
                         // Optional: also stop any running timer
                         resetTimer()
->>>>>>> dc896c95
                         
                         // 👇 Auto-advance week if enabled
                         if autoAdvanceWeek {
                             currentWeek = currentWeek % 4 + 1
                         }
                         
-<<<<<<< HEAD
-=======
                         // Optional: refresh text field backing var
                         liveRepsText = repsText(for: selectedLift)
                         
->>>>>>> dc896c95
                         showSavedAlert = true
                     } label: {
                         Label("Finish Workout", systemImage: "checkmark.seal.fill")
@@ -551,11 +545,7 @@
             }
             Button("Cancel", role: .cancel) { }
         } message: {
-<<<<<<< HEAD
-            Text("This will clear all sets (main, BBB, assistance), AMRAP reps, and workout notes for \(selectedLift.label).")
-=======
             Text("This will clear all sets (main, bbb, assistance), AMRAP reps, and workout notes.")
->>>>>>> dc896c95
         }
         .alert("Saved!", isPresented: $showSavedAlert) {
             Button("OK", role: .cancel) { }
